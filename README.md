--- conflicted
+++ resolved
@@ -1,10 +1,7 @@
 # Sampyl
 
-<<<<<<< HEAD
-June 27th, 2015: version 0.1
-=======
-July 1, 2015: version 0.2
->>>>>>> b6f42940
+July 16, 2015: version 0.2.1
+
 
 Sampyl is a package for sampling from probability distributions using MCMC methods. Similar to PyMC3 using theano to compute gradients, Sampyl uses [autograd](https://github.com/HIPS/autograd) to compute gradients. However, you are free to write your own gradient functions, autograd is not necessary. This project was started as a way to use MCMC samplers by defining models purely with Python and numpy.
 
@@ -13,6 +10,7 @@
 * Metropolis-Hastings
 * Hamiltonian
 * NUTS
+* Slice
 
 For each sampler, you pass in a function that calculates the log probability of the distribution you wish to sample from. For the Hamiltonian and NUTS samplers, gradient log probability functions are also required. If autograd is installed, the gradients are calculated automatically. Otherwise, the samplers accept gradient log-p functions which can be used whether autograd is installed or not.
 
@@ -31,11 +29,9 @@
 
 ### Documentation
 
-<<<<<<< HEAD
 Basically none exist right now, will work on that soon. Check out the [example notebook](http://nbviewer.ipython.org/github/mcleonard/sampyl/blob/master/Examples.ipynb) though for some guidance.
 
-### Tests
-=======
+
 ## Installation
 
 Not on PyPI yet, but you can install it like so:
@@ -48,7 +44,6 @@
 
 ### Tests
 
->>>>>>> b6f42940
 Tests are written for use with pytest, in the tests folder.
 
 
